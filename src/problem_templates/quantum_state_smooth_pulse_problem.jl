export QuantumStateSmoothPulseProblem


"""
    QuantumStateSmoothPulseProblem(system, ψ_inits, ψ_goals, T, Δt; kwargs...)
    QuantumStateSmoothPulseProblem(system, ψ_init, ψ_goal, T, Δt; kwargs...)
    QuantumStateSmoothPulseProblem(H_drift, H_drives, args...; kwargs...)

Create a quantum state smooth pulse problem. The goal is to find a control pulse
`a(t)` that drives all of the initial states `ψ_inits` to the corresponding
target states `ψ_goals` using `T` timesteps of size `Δt`. This problem also controls the first and second derivatives of the control pulse, `da(t)` and `dda(t)`, to ensure smoothness.

# Arguments
- `system::AbstractQuantumSystem`: The quantum system.
or
- `H_drift::AbstractMatrix{<:Number}`: The drift Hamiltonian.
- `H_drives::Vector{<:AbstractMatrix{<:Number}}`: The control Hamiltonians.
with
- `ψ_inits::Vector{<:AbstractVector{<:ComplexF64}}`: The initial states.
- `ψ_goals::Vector{<:AbstractVector{<:ComplexF64}}`: The target states.
or
- `ψ_init::AbstractVector{<:ComplexF64}`: The initial state.
- `ψ_goal::AbstractVector{<:ComplexF64}`: The target state.
with
- `T::Int`: The number of timesteps.
- `Δt::Float64`: The timestep size.


# Keyword Arguments
- `ipopt_options::IpoptOptions=IpoptOptions()`: The IPOPT options.
- `piccolo_options::PiccoloOptions=PiccoloOptions()`: The Piccolo options.
- `state_name::Symbol=:ψ̃`: The name of the state variable.
- `control_name::Symbol=:a`: The name of the control variable.
- `timestep_name::Symbol=:Δt`: The name of the timestep variable.
- `init_trajectory::Union{NamedTrajectory, Nothing}=nothing`: The initial trajectory.
- `a_bound::Float64=1.0`: The bound on the control pulse.
- `a_bounds::Vector{Float64}=fill(a_bound, length(system.G_drives))`: The bounds on the control pulse.
- `a_guess::Union{Matrix{Float64}, Nothing}=nothing`: The initial guess for the control pulse.
- `da_bound::Float64=Inf`: The bound on the first derivative of the control pulse.
- `da_bounds::Vector{Float64}=fill(da_bound, length(system.G_drives))`: The bounds on the first derivative of the control pulse.
- `dda_bound::Float64=1.0`: The bound on the second derivative of the control pulse.
- `dda_bounds::Vector{Float64}=fill(dda_bound, length(system.G_drives))`: The bounds on the second derivative of the control pulse.
- `Δt_min::Float64=0.5 * Δt`: The minimum timestep size.
- `Δt_max::Float64=1.5 * Δt`: The maximum timestep size.
- `drive_derivative_σ::Float64=0.01`: The standard deviation of the drive derivative random initialization.
- `Q::Float64=100.0`: The weight on the state objective.
- `R=1e-2`: The weight on the control pulse and its derivatives.
- `R_a::Union{Float64, Vector{Float64}}=R`: The weight on the control pulse.
- `R_da::Union{Float64, Vector{Float64}}=R`: The weight on the first derivative of the control pulse.
- `R_dda::Union{Float64, Vector{Float64}}=R`: The weight on the second derivative of the control pulse.
- `leakage_operator::Union{Nothing, EmbeddedOperator}=nothing`: The leakage operator, if leakage suppression is desired.
- `constraints::Vector{<:AbstractConstraint}=AbstractConstraint[]`: The constraints.
"""
function QuantumStateSmoothPulseProblem end

function QuantumStateSmoothPulseProblem(
    sys::AbstractQuantumSystem,
    ψ_inits::Vector{<:AbstractVector{<:ComplexF64}},
    ψ_goals::Vector{<:AbstractVector{<:ComplexF64}},
    T::Int,
    Δt::Float64;
    ipopt_options::IpoptOptions=IpoptOptions(),
    piccolo_options::PiccoloOptions=PiccoloOptions(),
    state_name::Symbol=:ψ̃,
    control_name::Symbol=:a,
    timestep_name::Symbol=:Δt,
    init_trajectory::Union{NamedTrajectory, Nothing}=nothing,
    a_bound::Float64=1.0,
    a_bounds::Vector{Float64}=fill(a_bound, sys.n_drives),
    a_guess::Union{Matrix{Float64}, Nothing}=nothing,
    da_bound::Float64=Inf,
    da_bounds::Vector{Float64}=fill(da_bound, sys.n_drives),
    dda_bound::Float64=1.0,
    dda_bounds::Vector{Float64}=fill(dda_bound, sys.n_drives),
    Δt_min::Float64=0.5 * Δt,
    Δt_max::Float64=1.5 * Δt,
    drive_derivative_σ::Float64=0.01,
    Q::Float64=100.0,
    R=1e-2,
    R_a::Union{Float64, Vector{Float64}}=R,
    R_da::Union{Float64, Vector{Float64}}=R,
    R_dda::Union{Float64, Vector{Float64}}=R,
    leakage_operator::Union{Nothing, EmbeddedOperator}=nothing,
    constraints::Vector{<:AbstractConstraint}=AbstractConstraint[],
    kwargs...
)
    @assert length(ψ_inits) == length(ψ_goals)

    # Trajectory
    if !isnothing(init_trajectory)
        traj = init_trajectory
    else
        traj = initialize_trajectory(
            ψ_goals,
            ψ_inits,
            T,
            Δt,
            sys.n_drives,
            (a_bounds, da_bounds, dda_bounds);
            state_name=state_name,
            control_name=control_name,
            timestep_name=timestep_name,
            free_time=piccolo_options.free_time,
            Δt_bounds=(Δt_min, Δt_max),
            bound_state=piccolo_options.bound_state,
            drive_derivative_σ=drive_derivative_σ,
            a_guess=a_guess,
            system=sys,
            rollout_integrator=piccolo_options.rollout_integrator,
        )
    end

    state_names = [
        name for name ∈ traj.names
            if startswith(string(name), string(state_name))
    ]
    @assert length(state_names) == length(ψ_inits) "Number of states must match number of initial states"

    control_names = [
        name for name ∈ traj.names
            if endswith(string(name), string(control_name))
    ]

    # Objective
    J = QuadraticRegularizer(control_names[1], traj, R_a; timestep_name=timestep_name)
    J += QuadraticRegularizer(control_names[2], traj, R_da; timestep_name=timestep_name)
    J += QuadraticRegularizer(control_names[3], traj, R_dda; timestep_name=timestep_name)

    for name ∈ state_names
        J += QuantumStateObjective(name, traj, Q)
    end

    # Integrators
    state_integrators = []
    for name ∈ state_names
        if piccolo_options.integrator == :pade
<<<<<<< HEAD
            state_integrators = [QuantumStatePadeIntegrator(
                state_name,
                control_name,
                sys,
                traj;
=======
            state_integrator = QuantumStatePadeIntegrator(
                system, name, control_name, traj;
>>>>>>> 18d52526
                order=piccolo_options.pade_order
            )
        elseif piccolo_options.integrator == :exponential
<<<<<<< HEAD
            state_integrators = [QuantumStateExponentialIntegrator(
                state_name,
                control_name,
                sys,
                traj
            )]
        else
            error("integrator must be one of (:pade, :exponential)")
        end
    else
        state_names = [
            name for name ∈ traj.names
                if startswith(string(name), string(state_name))
        ]
        state_integrators = []
        for i = 1:length(ψ_inits)
            if piccolo_options.integrator == :pade
                state_integrator = QuantumStatePadeIntegrator(
                    state_names[i],
                    control_name,
                    sys,
                    traj;
                    order=piccolo_options.pade_order
                )
            elseif piccolo_options.integrator == :exponential
                state_integrator = QuantumStateExponentialIntegrator(
                    state_names[i],
                    control_name,
                    sys,
                    traj
                )
            else
                error("integrator must be one of (:pade, :exponential)")
            end
            push!(state_integrators, state_integrator)
        end
=======
            state_integrator = QuantumStateExponentialIntegrator(
                system, name, control_name, traj
            )
        else
            error("integrator must be one of (:pade, :exponential)")
        end
        push!(state_integrators, state_integrator)
>>>>>>> 18d52526
    end

    integrators = [
        state_integrators...,
        DerivativeIntegrator(control_name, control_names[2], traj),
        DerivativeIntegrator(control_names[2], control_names[3], traj)
    ]

    # Optional Piccolo constraints and objectives
    apply_piccolo_options!(
        J, constraints, piccolo_options, traj, leakage_operator, state_name, timestep_name
    )

    return QuantumControlProblem(
        sys,
        traj,
        J,
        integrators;
        constraints=constraints,
        ipopt_options=ipopt_options,
        piccolo_options=piccolo_options,
        kwargs...
    )
end

function QuantumStateSmoothPulseProblem(
    system::AbstractQuantumSystem,
    ψ_init::AbstractVector{<:ComplexF64},
    ψ_goal::AbstractVector{<:ComplexF64},
    args...;
    kwargs...
)
    return QuantumStateSmoothPulseProblem(system, [ψ_init], [ψ_goal], args...; kwargs...)
end

function QuantumStateSmoothPulseProblem(
    H_drift::AbstractMatrix{<:Number},
    H_drives::Vector{<:AbstractMatrix{<:Number}},
    args...;
    kwargs...
)
    system = QuantumSystem(H_drift, H_drives)
    return QuantumStateSmoothPulseProblem(system, args...; kwargs...)
end

# *************************************************************************** #

@testitem "Test quantum state smooth pulse" begin
    # System
    T = 50
    Δt = 0.2
    sys = QuantumSystem(0.1 * GATES[:Z], [GATES[:X], GATES[:Y]])
    ψ_init = Vector{ComplexF64}([1.0, 0.0])
    ψ_target = Vector{ComplexF64}([0.0, 1.0])

    # Single initial and target states
    # --------------------------------
    prob = QuantumStateSmoothPulseProblem(
        sys, ψ_init, ψ_target, T, Δt;
        ipopt_options=IpoptOptions(print_level=1),
        piccolo_options=PiccoloOptions(verbose=false)
    )
    initial = rollout_fidelity(prob)
    solve!(prob, max_iter=20)
    final = rollout_fidelity(prob)
    @test final > initial

    # Multiple initial and target states
    # ----------------------------------
    ψ_inits = Vector{ComplexF64}.([[1.0, 0.0], [0.0, 1.0]])
    ψ_targets = Vector{ComplexF64}.([[0.0, 1.0], [1.0, 0.0]])
    prob = QuantumStateSmoothPulseProblem(
        sys, ψ_inits, ψ_targets, T, Δt;
        ipopt_options=IpoptOptions(print_level=1),
        piccolo_options=PiccoloOptions(verbose=false)
    )
    initial = rollout_fidelity(prob)
    solve!(prob, max_iter=20)
    final = rollout_fidelity(prob)
    @test all(final .> initial)
end

@testitem "Test quantum state smooth pulse w/ exponential integrator" begin
    # System
    T = 50
    Δt = 0.2
    sys = QuantumSystem(0.1 * GATES[:Z], [GATES[:X], GATES[:Y]])
    ψ_init = Vector{ComplexF64}([1.0, 0.0])
    ψ_target = Vector{ComplexF64}([0.0, 1.0])
    integrator=:exponential

    # Single initial and target states
    # --------------------------------
    prob = QuantumStateSmoothPulseProblem(
        sys, ψ_init, ψ_target, T, Δt;
        ipopt_options=IpoptOptions(print_level=1),
        piccolo_options=PiccoloOptions(verbose=false, integrator=integrator)
    )
    initial = rollout_fidelity(prob)
    solve!(prob, max_iter=20)
    final = rollout_fidelity(prob)
    @test final > initial

    # Multiple initial and target states
    # ----------------------------------
    ψ_inits = Vector{ComplexF64}.([[1.0, 0.0], [0.0, 1.0]])
    ψ_targets = Vector{ComplexF64}.([[0.0, 1.0], [1.0, 0.0]])
    prob = QuantumStateSmoothPulseProblem(
        sys, ψ_inits, ψ_targets, T, Δt;
        ipopt_options=IpoptOptions(print_level=1),
        piccolo_options=PiccoloOptions(verbose=false, integrator=integrator)
    )
    initial = rollout_fidelity(prob)
    solve!(prob, max_iter=20)
    final = rollout_fidelity(prob)
    @test all(final .> initial)
end

@testitem "Test quantum state with multiple initial states and final states" begin
    # System
    T = 50
    Δt = 0.2
    sys = QuantumSystem(0.1 * GATES[:Z], [GATES[:X], GATES[:Y]])
    ψ_inits = Vector{ComplexF64}.([[1.0, 0.0], [0.0, 1.0]])
    ψ_targets = Vector{ComplexF64}.([[0.0, 1.0], [1.0, 0.0]])

    prob = QuantumStateSmoothPulseProblem(
        sys, ψ_inits, ψ_targets, T, Δt;
        ipopt_options=IpoptOptions(print_level=1),
        piccolo_options=PiccoloOptions(verbose=false),
        state_name=:psi,
        control_name=:u,
        timestep_name=:dt
    )
    initial = rollout_fidelity(prob)
    solve!(prob, max_iter=20)
    final = rollout_fidelity(prob)
    @test all(final .> initial)
end<|MERGE_RESOLUTION|>--- conflicted
+++ resolved
@@ -132,22 +132,16 @@
 
     # Integrators
     state_integrators = []
-    for name ∈ state_names
+    if length(ψ_inits) == 1
         if piccolo_options.integrator == :pade
-<<<<<<< HEAD
             state_integrators = [QuantumStatePadeIntegrator(
                 state_name,
                 control_name,
                 sys,
                 traj;
-=======
-            state_integrator = QuantumStatePadeIntegrator(
-                system, name, control_name, traj;
->>>>>>> 18d52526
                 order=piccolo_options.pade_order
-            )
+            )]
         elseif piccolo_options.integrator == :exponential
-<<<<<<< HEAD
             state_integrators = [QuantumStateExponentialIntegrator(
                 state_name,
                 control_name,
@@ -184,15 +178,6 @@
             end
             push!(state_integrators, state_integrator)
         end
-=======
-            state_integrator = QuantumStateExponentialIntegrator(
-                system, name, control_name, traj
-            )
-        else
-            error("integrator must be one of (:pade, :exponential)")
-        end
-        push!(state_integrators, state_integrator)
->>>>>>> 18d52526
     end
 
     integrators = [

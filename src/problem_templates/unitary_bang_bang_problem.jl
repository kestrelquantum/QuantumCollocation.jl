--- conflicted
+++ resolved
@@ -250,15 +250,11 @@
 
     @test before ≠ after
 
-    @test unitary_fidelity(
-<<<<<<< HEAD
+    @test unitary_rollout_fidelity(
         prob,
-=======
-        prob, 
->>>>>>> 18d52526
         phases=prob.trajectory.global_data[phase_name],
         phase_operators=phase_operators
     ) > 0.9
 
-    @test unitary_fidelity(prob) < 0.9
+    @test unitary_rollout_fidelity(prob) < 0.9
 end